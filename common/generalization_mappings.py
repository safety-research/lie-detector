--- conflicted
+++ resolved
@@ -1,23 +1,4 @@
 # Fixed generalization_map_1
-<<<<<<< HEAD
-generalization_map_1 = {
-    "instruction_following": [
-        "alibi_breaking_entering_investigation",
-        "alibi_assault_investigation",
-        "alibi_fraud_investigation",
-        "alibi_workplace_investigation",
-        "chess-mate-in-2_shutdown_threat_task", "sandbagging_chess_shutdown_threat",
-        "capture-the-secret_relationship",
-        "capture-the-secret_sales",
-        "capture-the-secret_scientific",
-        "capture-the-secret_intelligence",
-        "capture-the-secret_corporate",
-        "n-truths-and-a-lie_personal_quirks",
-        "n-truths-and-a-lie_family_history",
-        "n-truths-and-a-lie_hidden_talents",
-        "n-truths-and-a-lie_professional_background",
-        "n-truths-and-a-lie_travel_experiences",
-=======
 generalization_map_1 = { # Motivation
     "instruction_following": [ # explicit 'do as I say'
         "alibi_fraud_task",
@@ -36,7 +17,6 @@
         "capture_the_secret_relationship",
         "capture_the_secret_intelligence",
 
->>>>>>> 0fab867e
     ],
     "in_context_pressure": [ # implicit, 'do what you think that I want'
         "mask_provided_facts",
@@ -44,8 +24,6 @@
         "mask_disinformation",
         "mask_statistics",
         "mask_known_facts",
-<<<<<<< HEAD
-=======
         "sycophancy_answer_positive_correct",
         "sycophancy_answer_positive_incorrect",
         "sycophancy_answer_negative_correct",
@@ -53,7 +31,6 @@
         "sycophancy_feedback_user_wrote",
         "sycophancy_feedback_user_likes",
         "sycophancy_feedback_user_dislikes"
->>>>>>> 0fab867e
     ],
     "internalized_drive_to_lie": [ #implicit, do something that the user doesn't want
         "sandbagging_automotive_mechanical_contrastive",
@@ -63,29 +40,6 @@
         "sandbagging_medical_pharmaceutical_contrastive",
         "sandbagging_physical_security_contrastive",
         "sandbagging_contrastive",
-<<<<<<< HEAD
-        "sandbagging_ascii",
-        "tool_code_sandbagging_task",
-        "tool_image_gen_sandbagging_task",
-        "tool_search_sandbagging_task",
-        "sycophancy_answer_positive_correct",
-        "sycophancy_answer_positive_incorrect",
-        "sycophancy_answer_negative_correct",
-        "sycophancy_feedback_user_did_not_write",
-        "sycophancy_feedback_user_wrote",
-        "sycophancy_feedback_user_likes",
-        "sycophancy_feedback_user_dislikes",
-        "self-sycophancy_correctness_arc",
-        "self-sycophancy_correctness_biology",
-        "self-sycophancy_correctness_chemistry",
-        "self-sycophancy_correctness_mathematics",
-        "self-sycophancy_correctness_physics",
-        "self-sycophancy_harmfulness_common_sense",
-        "self-sycophancy_harmfulness_deontology",
-        "self-sycophancy_harmfulness_justice",
-        "cot-unfaithfulness_contrastive_mmlu", "cot-unfaithfulness_mmlu_contrastive",
-        "cot-unfaithfulness_contrastive_arc", "cot-unfaithfulness_arc_contrastive"
-=======
 
         "ascii_sandbagging_task",
         "tool_code_sandbagging_task",
@@ -107,34 +61,12 @@
         "introspective_political",
         "introspective_ethical",
         "introspection_self_assessment"
->>>>>>> 0fab867e
     ],
 }
 
 # If we do belief elicitation, then we are relying on internal/introspective knowledge.
 
 # Fixed generalization_map_2
-<<<<<<< HEAD
-generalization_map_2 = {
-    "in_context_knowledge": [
-        "sandbagging_automotive_mechanical_contrastive",
-        "sandbagging_chemistry_biology_contrastive",
-        "sandbagging_digital_security_contrastive",
-        "sandbagging_financial_systems_contrastive",
-        "sandbagging_medical_pharmaceutical_contrastive",
-        "sandbagging_physical_security_contrastive",
-        "sandbagging_contrastive",
-        "sandbagging_tool_results_tasks",
-        "sandbagging_ascii",
-        "tool_code_sandbagging_task",
-        "tool_image_gen_sandbagging_task",
-        "tool_search_sandbagging_task",
-        "mask_provided_facts",
-        "mask_continuations",
-        "mask_disinformation",
-        "mask_known_facts",
-        "mask_statistics",
-=======
 generalization_map_2 = { # Knowledge / contents / object of lie
     "in_context_knowledge": [ # all the knowledge is in context (reference of the lie? the contents of the lie? the object?)
 
@@ -146,19 +78,10 @@
 
         "mask_provided_facts", # The fact (lie-subject) is defined in context
 
->>>>>>> 0fab867e
         "alibi_fraud_task",
         "alibi_theft_task",
         "alibi_workplace_task",
         "alibi_assault_task",
-<<<<<<< HEAD
-        "capture-the-secret_corporate",
-        "capture-the-secret_intelligence",
-        "capture-the-secret_relationship",
-        "capture-the-secret_sales",
-        "capture-the-secret_scientific",
-        "chess-mate-in-2_shutdown_threat_task",
-=======
 
         "capture_the_secret_corporate",
         "capture_the_secret_intelligence",
@@ -171,7 +94,6 @@
         "n_truths_and_a_lie_professional_background",
         "n_truths_and_a_lie_family_history",
         "n_truths_and_a_lie_hidden_talents",
->>>>>>> 0fab867e
     ],
     "internal_knowledge": [ # all the knowledge is about the world, acquired during training
         "sycophancy_answer_positive_correct", # The truth (lie-subject) was learned, and it is deceiving from this under pressure
@@ -182,27 +104,43 @@
         "sycophancy_feedback_user_wrote",
         "sycophancy_feedback_user_likes",
         "sycophancy_feedback_user_dislikes",
-<<<<<<< HEAD
-        "n-truths-and-a-lie_family_history",
-        "n-truths-and-a-lie_hidden_talents",
-        "n-truths-and-a-lie_professional_background",
-        "n-truths-and-a-lie_travel_experiences",
-        "cot-unfaithfulness_contrastive_mmlu",
-        "cot-unfaithfulness_contrastive_arc",
-    ],
-    "introspective_knowledge": [
-        "self-sycophancy_correctness_arc",
-        "self-sycophancy_correctness_biology",
-        "self-sycophancy_correctness_chemistry",
-        "self-sycophancy_correctness_mathematics",
-        "self-sycophancy_correctness_physics",
-        "self-sycophancy_harmfulness_common_sense",
-        "self-sycophancy_harmfulness_deontology",
-        "self-sycophancy_harmfulness_justice",
-        "tool_ethical_sandbagging_task",
-        "tool_unethical_sandbagging_task",
+
+        "mask_known_facts",
+        "mask_statistics",
+        "mask_continuations", # The truth (lie-subject) was learned, and it is deceiving from this under pressure
+        "mask_disinformation",
+
+        "sandbagging_automotive_mechanical_contrastive", # Under-performing by lying w.r.t internal knowledge
+        "sandbagging_chemistry_biology_contrastive",
+        "sandbagging_digital_security_contrastive",
+        "sandbagging_financial_systems_contrastive",
+        "sandbagging_medical_pharmaceutical_contrastive",
+        "sandbagging_physical_security_contrastive",
+
+        "chess_mate_in_2_shutdown_threat_task", # pressure is outside / explicit
+    ],
+    "introspective_knowledge": [ # all the knowledge is about itself, acquired during training
+
+        "self_sycophancy_correctness_arc", # Falsification of prior belief (is this a lie???)
+        "self_sycophancy_correctness_biology",
+        "self_sycophancy_correctness_chemistry",
+        "self_sycophancy_correctness_mathematics",
+        "self_sycophancy_correctness_physics", # inconstant confidence in outcome
+        "self_sycophancy_harmfulness_common_sense",
+        "self_sycophancy_harmfulness_deontology",
+        "self_sycophancy_harmfulness_justice", # lies about the impact that taking a decision has / lies to itself
+
+        "ascii_sandbagging_task",  # It lies about its own capability
+
+        "cot_unfaithfulness_contrastive_mmlu", # It lies about its own thought process
+        "cot_unfaithfulness_contrastive_arc", # It lies about its own thought process
+
+        "introspective_political", # It lies about its own future expected behaviour / consistency
+        "introspective_ethical", # It lies about its own future expected behaviour / consistency
+        "introspection_self_assessment" # It lies about its own future expected behaviour / consistency
     ],
 }
+
 
 # generalization_map_3 - Mapping by top-level task prefix
 generalization_map_3 = {
@@ -286,43 +224,6 @@
         "cot-unfaithfulness_arc_contrastive",
     ],
 }
-=======
-
-        "mask_known_facts",
-        "mask_statistics",
-        "mask_continuations", # The truth (lie-subject) was learned, and it is deceiving from this under pressure
-        "mask_disinformation",
-
-        "sandbagging_automotive_mechanical_contrastive", # Under-performing by lying w.r.t internal knowledge
-        "sandbagging_chemistry_biology_contrastive",
-        "sandbagging_digital_security_contrastive",
-        "sandbagging_financial_systems_contrastive",
-        "sandbagging_medical_pharmaceutical_contrastive",
-        "sandbagging_physical_security_contrastive",
-
-        "chess_mate_in_2_shutdown_threat_task", # pressure is outside / explicit
-    ],
-    "introspective_knowledge": [ # all the knowledge is about itself, acquired during training
-
-        "self_sycophancy_correctness_arc", # Falsification of prior belief (is this a lie???)
-        "self_sycophancy_correctness_biology",
-        "self_sycophancy_correctness_chemistry",
-        "self_sycophancy_correctness_mathematics",
-        "self_sycophancy_correctness_physics", # inconstant confidence in outcome
-        "self_sycophancy_harmfulness_common_sense",
-        "self_sycophancy_harmfulness_deontology",
-        "self_sycophancy_harmfulness_justice", # lies about the impact that taking a decision has / lies to itself
-
-        "ascii_sandbagging_task",  # It lies about its own capability
-
-        "cot_unfaithfulness_contrastive_mmlu", # It lies about its own thought process
-        "cot_unfaithfulness_contrastive_arc", # It lies about its own thought process
-
-        "introspective_political", # It lies about its own future expected behaviour / consistency
-        "introspective_ethical", # It lies about its own future expected behaviour / consistency
-        "introspection_self_assessment" # It lies about its own future expected behaviour / consistency
-    ],
-}
 
 # Subject
 
@@ -337,5 +238,4 @@
 # Capability Denial
 #    - Pretending to downplay capability for internal reasons
 # - Tool Sandbagging
-# - ASCII Sandbagging
->>>>>>> 0fab867e
+# - ASCII Sandbagging