--- conflicted
+++ resolved
@@ -215,23 +215,12 @@
         tool_image_gen_sandbagging_task(num_subjects=NUM_SUBJECTS, model=model),
         tool_search_sandbagging_task(num_subjects=NUM_SUBJECTS, model=model)
     ]
-
-<<<<<<< HEAD
-    # Run evaluation
+        # Run evaluation
     results = eval(
         tasks=tasks,
         model=model,
-        limit=1,  # Limit samples for faster debugging
+        limit=125,  # Limit samples for faster debugging
         log_dir="../logs",
     )
-=======
-        # Run evaluation
-        results = eval(
-            tasks=tasks,
-            model=model,
-            limit=125,  # Limit samples for faster debugging
-            log_dir="../logs",
-        )
->>>>>>> 0fab867e
 
     print(f"Completed evaluation for {model}")